<<<<<<< HEAD
import type { ContentrainErrorDetails } from '../../../types';

export class ContentrainError extends Error {
    public readonly code: string;
    public readonly details?: unknown;
    public readonly timestamp: number;

    constructor({ code, message, details }: ContentrainErrorDetails) {
        super(message);
        this.name = 'ContentrainError';
        this.code = code;
        this.details = details;
        this.timestamp = Date.now();
    }

    public toJSON() {
        return {
            name: this.name,
            code: this.code,
            message: this.message,
            details: this.details,
            timestamp: this.timestamp,
        };
    }
}

export const ERROR_CODES = {
    MODEL_NOT_FOUND: 'MODEL_NOT_FOUND',
    INVALID_MODEL_ID: 'INVALID_MODEL_ID',
    MODEL_LOAD_ERROR: 'MODEL_LOAD_ERROR',
    MODELS_DIR_NOT_FOUND: 'MODELS_DIR_NOT_FOUND',
    METADATA_NOT_FOUND: 'METADATA_NOT_FOUND',
    CONTENT_NOT_FOUND: 'CONTENT_NOT_FOUND',
    INVALID_DATA_ERROR: 'INVALID_DATA_ERROR',
    FIELD_NOT_FOUND: 'FIELD_NOT_FOUND',
    INVALID_QUERY_PARAMS: 'INVALID_QUERY_PARAMS',
    QUERY_EXECUTION_ERROR: 'QUERY_EXECUTION_ERROR',
    RELATION_NOT_FOUND: 'RELATION_NOT_FOUND',
    INVALID_RELATION: 'INVALID_RELATION',
    PRERENDER_FAILED: 'PRERENDER_FAILED',
    NETWORK_ERROR: 'NETWORK_ERROR',
    INVALID_URL_ERROR: 'INVALID_URL_ERROR',
} as const;

export type ErrorCode = keyof typeof ERROR_CODES;

export const ERROR_MESSAGES = {
    // Model ile ilgili hatalar
    [ERROR_CODES.MODEL_NOT_FOUND]: 'Model not found',
    [ERROR_CODES.INVALID_MODEL_ID]: 'Invalid model ID',
    [ERROR_CODES.MODEL_LOAD_ERROR]: 'Model load error',
    [ERROR_CODES.MODELS_DIR_NOT_FOUND]: 'Models directory not found',
    [ERROR_CODES.METADATA_NOT_FOUND]: 'Metadata not found or invalid',

    // İçerik ile ilgili hatalar
    [ERROR_CODES.CONTENT_NOT_FOUND]: 'Content not found',
    [ERROR_CODES.INVALID_DATA_ERROR]: 'Invalid data',
    [ERROR_CODES.FIELD_NOT_FOUND]: 'Field not found',

    // Sorgu ile ilgili hatalar
    [ERROR_CODES.INVALID_QUERY_PARAMS]: 'Invalid query parameters',
    [ERROR_CODES.QUERY_EXECUTION_ERROR]: 'Query execution error',

    // İlişki ile ilgili hatalar
    [ERROR_CODES.RELATION_NOT_FOUND]: 'Relation not found',
    [ERROR_CODES.INVALID_RELATION]: 'Invalid relation',

    // Sistem ile ilgili hatalar
    [ERROR_CODES.PRERENDER_FAILED]: 'Prerender failed',
    [ERROR_CODES.NETWORK_ERROR]: 'Network error',
    [ERROR_CODES.INVALID_URL_ERROR]: 'Invalid URL',
} as const;

export function createError(code: ErrorCode, details?: unknown): ContentrainError {
    return new ContentrainError({
        code,
        message: ERROR_MESSAGES[code],
        details,
    });
}
=======
import type { ContentrainErrorDetails } from '../../../types';

export class ContentrainError extends Error {
    public code: string;
    public details?: unknown;

    constructor({ code, message, details }: ContentrainErrorDetails) {
        super(message);
        this.name = 'ContentrainError';
        this.code = code;
        this.details = details;
    }
}

export const ERROR_CODES = {
    STORAGE_NOT_READY: 'STORAGE_NOT_READY',
    MODEL_NOT_FOUND: 'MODEL_NOT_FOUND',
    INVALID_MODEL_ID: 'INVALID_MODEL_ID',
    INVALID_QUERY_PARAMS: 'INVALID_QUERY_PARAMS',
    MODELS_DIR_NOT_FOUND: 'MODELS_DIR_NOT_FOUND',
    METADATA_NOT_FOUND: 'METADATA_NOT_FOUND',
    FIELD_NOT_FOUND: 'FIELD_NOT_FOUND',
    CONTENT_NOT_FOUND: 'CONTENT_NOT_FOUND',
    UNKNOWN_ERROR: 'UNKNOWN_ERROR',
} as const;
>>>>>>> d5fea05d
<|MERGE_RESOLUTION|>--- conflicted
+++ resolved
@@ -1,108 +1,25 @@
-<<<<<<< HEAD
-import type { ContentrainErrorDetails } from '../../../types';
-
-export class ContentrainError extends Error {
-    public readonly code: string;
-    public readonly details?: unknown;
-    public readonly timestamp: number;
-
-    constructor({ code, message, details }: ContentrainErrorDetails) {
-        super(message);
-        this.name = 'ContentrainError';
-        this.code = code;
-        this.details = details;
-        this.timestamp = Date.now();
-    }
-
-    public toJSON() {
-        return {
-            name: this.name,
-            code: this.code,
-            message: this.message,
-            details: this.details,
-            timestamp: this.timestamp,
-        };
-    }
-}
-
-export const ERROR_CODES = {
-    MODEL_NOT_FOUND: 'MODEL_NOT_FOUND',
-    INVALID_MODEL_ID: 'INVALID_MODEL_ID',
-    MODEL_LOAD_ERROR: 'MODEL_LOAD_ERROR',
-    MODELS_DIR_NOT_FOUND: 'MODELS_DIR_NOT_FOUND',
-    METADATA_NOT_FOUND: 'METADATA_NOT_FOUND',
-    CONTENT_NOT_FOUND: 'CONTENT_NOT_FOUND',
-    INVALID_DATA_ERROR: 'INVALID_DATA_ERROR',
-    FIELD_NOT_FOUND: 'FIELD_NOT_FOUND',
-    INVALID_QUERY_PARAMS: 'INVALID_QUERY_PARAMS',
-    QUERY_EXECUTION_ERROR: 'QUERY_EXECUTION_ERROR',
-    RELATION_NOT_FOUND: 'RELATION_NOT_FOUND',
-    INVALID_RELATION: 'INVALID_RELATION',
-    PRERENDER_FAILED: 'PRERENDER_FAILED',
-    NETWORK_ERROR: 'NETWORK_ERROR',
-    INVALID_URL_ERROR: 'INVALID_URL_ERROR',
-} as const;
-
-export type ErrorCode = keyof typeof ERROR_CODES;
-
-export const ERROR_MESSAGES = {
-    // Model ile ilgili hatalar
-    [ERROR_CODES.MODEL_NOT_FOUND]: 'Model not found',
-    [ERROR_CODES.INVALID_MODEL_ID]: 'Invalid model ID',
-    [ERROR_CODES.MODEL_LOAD_ERROR]: 'Model load error',
-    [ERROR_CODES.MODELS_DIR_NOT_FOUND]: 'Models directory not found',
-    [ERROR_CODES.METADATA_NOT_FOUND]: 'Metadata not found or invalid',
-
-    // İçerik ile ilgili hatalar
-    [ERROR_CODES.CONTENT_NOT_FOUND]: 'Content not found',
-    [ERROR_CODES.INVALID_DATA_ERROR]: 'Invalid data',
-    [ERROR_CODES.FIELD_NOT_FOUND]: 'Field not found',
-
-    // Sorgu ile ilgili hatalar
-    [ERROR_CODES.INVALID_QUERY_PARAMS]: 'Invalid query parameters',
-    [ERROR_CODES.QUERY_EXECUTION_ERROR]: 'Query execution error',
-
-    // İlişki ile ilgili hatalar
-    [ERROR_CODES.RELATION_NOT_FOUND]: 'Relation not found',
-    [ERROR_CODES.INVALID_RELATION]: 'Invalid relation',
-
-    // Sistem ile ilgili hatalar
-    [ERROR_CODES.PRERENDER_FAILED]: 'Prerender failed',
-    [ERROR_CODES.NETWORK_ERROR]: 'Network error',
-    [ERROR_CODES.INVALID_URL_ERROR]: 'Invalid URL',
-} as const;
-
-export function createError(code: ErrorCode, details?: unknown): ContentrainError {
-    return new ContentrainError({
-        code,
-        message: ERROR_MESSAGES[code],
-        details,
-    });
-}
-=======
-import type { ContentrainErrorDetails } from '../../../types';
-
-export class ContentrainError extends Error {
-    public code: string;
-    public details?: unknown;
-
-    constructor({ code, message, details }: ContentrainErrorDetails) {
-        super(message);
-        this.name = 'ContentrainError';
-        this.code = code;
-        this.details = details;
-    }
-}
-
-export const ERROR_CODES = {
-    STORAGE_NOT_READY: 'STORAGE_NOT_READY',
-    MODEL_NOT_FOUND: 'MODEL_NOT_FOUND',
-    INVALID_MODEL_ID: 'INVALID_MODEL_ID',
-    INVALID_QUERY_PARAMS: 'INVALID_QUERY_PARAMS',
-    MODELS_DIR_NOT_FOUND: 'MODELS_DIR_NOT_FOUND',
-    METADATA_NOT_FOUND: 'METADATA_NOT_FOUND',
-    FIELD_NOT_FOUND: 'FIELD_NOT_FOUND',
-    CONTENT_NOT_FOUND: 'CONTENT_NOT_FOUND',
-    UNKNOWN_ERROR: 'UNKNOWN_ERROR',
-} as const;
->>>>>>> d5fea05d
+import type { ContentrainErrorDetails } from '../../../types';
+
+export class ContentrainError extends Error {
+    public code: string;
+    public details?: unknown;
+
+    constructor({ code, message, details }: ContentrainErrorDetails) {
+        super(message);
+        this.name = 'ContentrainError';
+        this.code = code;
+        this.details = details;
+    }
+}
+
+export const ERROR_CODES = {
+    STORAGE_NOT_READY: 'STORAGE_NOT_READY',
+    MODEL_NOT_FOUND: 'MODEL_NOT_FOUND',
+    INVALID_MODEL_ID: 'INVALID_MODEL_ID',
+    INVALID_QUERY_PARAMS: 'INVALID_QUERY_PARAMS',
+    MODELS_DIR_NOT_FOUND: 'MODELS_DIR_NOT_FOUND',
+    METADATA_NOT_FOUND: 'METADATA_NOT_FOUND',
+    FIELD_NOT_FOUND: 'FIELD_NOT_FOUND',
+    CONTENT_NOT_FOUND: 'CONTENT_NOT_FOUND',
+    UNKNOWN_ERROR: 'UNKNOWN_ERROR',
+} as const;